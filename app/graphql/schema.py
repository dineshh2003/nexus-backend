import strawberry
from typing import Optional, List
from datetime import datetime

# Import mutation classes
from ..graphql.mutations.room_mutations import RoomMutations
from ..graphql.mutations.user_mutations import UserMutations
from ..graphql.mutations.hotel_mutations import HotelMutations
from ..graphql.mutations.booking_mutations import BookingMutations
<<<<<<< HEAD

# Import types
=======
>>>>>>> b3ffeeeb
from ..graphql.types.user import User, UserInput, UserUpdateInput
from ..graphql.types.hotel import (
    Hotel, 
    HotelInput, 
    HotelUpdateInput, 
    HotelPolicyInput,
    HotelResponse,
    HotelDeleteResponse,
    PaginatedHotelResponse
)
from ..graphql.types.maintenance import MaintenanceCategory, MaintenanceType, PartDetailInput, MaintenanceStatus
from ..graphql.types.room import (
    Room,
    RoomInput,
    RoomUpdateInput,
    RoomStatusUpdateInput,
    RoomType,
    RoomStatus,
    BedType
)
from ..graphql.types.booking import (
<<<<<<< HEAD
    Booking,
    BookingInput,
    BookingUpdateInput,
    BookingStatus,
    PaymentStatus,
    PaymentInput
)

# Import query classes
from ..graphql.queries.user_queries import UserQueries
from ..graphql.queries.hotel_queries import HotelQueries
from ..graphql.queries.room_queries import RoomQueries
=======
    BookingStatus,
    BookingSource,
    PaymentStatus,
    PaymentDetails,
    RoomCharge,
    GuestDetails,
    Booking,
    BookingInput,
    BookingUpdateInput,
    GuestInput,
    PaymentInput,
    RoomChargeInput
)
from ..graphql.queries.room_queries import RoomQueries
# Import query classes
from ..graphql.queries.user_queries import UserQueries
from ..graphql.queries.hotel_queries import HotelQueries
>>>>>>> b3ffeeeb
from ..graphql.queries.booking_queries import BookingQueries

@strawberry.type
class Query:
    """
    Root query class for GraphQL schema.
    Includes user, hotel, room, and booking queries.
    """
    @strawberry.field
    def user(self) -> UserQueries:
        return UserQueries()
    
    @strawberry.field
    def hotel(self) -> HotelQueries:
        return HotelQueries()
    
    @strawberry.field
    def booking(self) -> BookingQueries:
        return HotelQueries()


    @strawberry.field
    async def room(self, room_id: str) -> Optional[Room]:
        return await RoomQueries().get_room(room_id)

    @strawberry.field
    async def rooms(
        self,
        hotel_id: Optional[str] = None,
        room_type: Optional[RoomType] = None,
        status: Optional[RoomStatus] = None,
        bed_type: Optional[BedType] = None,
        min_price: Optional[float] = None,
        max_price: Optional[float] = None,
        limit: Optional[int] = 10,
        offset: Optional[int] = 0
    ) -> List[Room]:
        return await RoomQueries().get_rooms(
            hotel_id, room_type, status, bed_type,
            min_price, max_price, limit, offset
        )

    @strawberry.field
    async def available_rooms(
        self,
        hotel_id: str,
        check_in_date: datetime,
        check_out_date: datetime,
        room_type: Optional[RoomType] = None,
        guests: Optional[int] = None
    ) -> List[Room]:
        return await RoomQueries().get_available_rooms(
            hotel_id, check_in_date, check_out_date
        )

    @strawberry.field
    async def rooms_by_amenities(
        self,
        hotel_id: str,
        amenities: List[str]
    ) -> List[Room]:
        return await RoomQueries().get_rooms_by_amenities(hotel_id, amenities)

    @strawberry.field
    async def rooms_by_status(
        self,
        hotel_id: str,
        status: RoomStatus
    ) -> List[Room]:
        return await RoomQueries().get_rooms_by_status(hotel_id, status)
    
    # Booking Queries
    @strawberry.field
    async def booking(self, booking_id: str) -> Optional[Booking]:
        return await BookingQueries().get_booking(booking_id)

    @strawberry.field
    async def bookings(
        self,
        hotel_id: Optional[str] = None,
        room_id: Optional[str] = None,
        booking_status: Optional[BookingStatus] = None,
        payment_status: Optional[PaymentStatus] = None,
        start_date: Optional[datetime] = None,
        end_date: Optional[datetime] = None,
        limit: Optional[int] = 10,
        offset: Optional[int] = 0
    ) -> List[Booking]:
        return await BookingQueries().get_bookings(
            hotel_id, room_id, booking_status, payment_status,
            start_date, end_date, limit, offset
        )

    @strawberry.field
    async def bookings_by_guest(
        self,
        guest_email: str,
        limit: Optional[int] = 10,
        offset: Optional[int] = 0
    ) -> List[Booking]:
        return await BookingQueries().get_bookings_by_guest(guest_email, limit, offset)

    @strawberry.field
    async def active_bookings(
        self,
        hotel_id: str,
        limit: Optional[int] = 10,
        offset: Optional[int] = 0
    ) -> List[Booking]:
        return await BookingQueries().get_active_bookings(hotel_id, limit, offset)

    @strawberry.field
    async def upcoming_bookings(
        self,
        hotel_id: str,
        limit: Optional[int] = 10,
        offset: Optional[int] = 0
    ) -> List[Booking]:
        return await BookingQueries().get_upcoming_bookings(hotel_id, limit, offset)

    @strawberry.field
    async def booking_by_number(
        self,
        booking_number: str
    ) -> Optional[Booking]:
        return await BookingQueries().get_booking_by_number(booking_number)

@strawberry.type
class Mutation:
    """
    Root mutation class for GraphQL schema.
    Includes user, hotel, room, and booking mutations.
    """

    # User Mutations
<<<<<<< HEAD
=======

>>>>>>> b3ffeeeb
    @strawberry.field
    def create_user(self, user_data: UserInput) -> User:
        return UserMutations().create_user(user_data)

    @strawberry.field
    def update_user(self, id: str, user_data: UserUpdateInput) -> User:
        return UserMutations().update_user(id, user_data)

    @strawberry.field
    def delete_user(self, id: str) -> bool:
        return UserMutations().delete_user(id)

    @strawberry.field
    def change_password(self, id: str, current_password: str, new_password: str) -> bool:
        return UserMutations().change_password(id, current_password, new_password)

    @strawberry.field
    def assign_hotels_to_user(self, user_id: str, hotel_ids: List[str]) -> User:
        return UserMutations().assign_hotels_to_user(user_id, hotel_ids)

    @strawberry.field
    def update_user_role(self, user_id: str, new_role: str) -> User:
        return UserMutations().update_user_role(user_id, new_role)

    # Hotel Mutations
    @strawberry.field
    def create_hotel(self, hotel_data: HotelInput) -> Hotel:
        return HotelMutations().create_hotel(hotel_data)

    @strawberry.field
    def update_hotel(self, id: str, hotel_data: HotelUpdateInput) -> Hotel:
        return HotelMutations().update_hotel(id, hotel_data)

    @strawberry.field
    def delete_hotel(self, id: str) -> bool:
        return HotelMutations().delete_hotel(id)

    @strawberry.field
    def update_hotel_policies(self, hotel_id: str, policies: HotelPolicyInput) -> Hotel:
        return HotelMutations().update_hotel_policies(hotel_id, policies)

    @strawberry.field
    def add_hotel_amenities(self, hotel_id: str, amenities: List[str]) -> Hotel:
        return HotelMutations().add_hotel_amenities(hotel_id, amenities)

    @strawberry.field
    def remove_hotel_amenities(self, hotel_id: str, amenities: List[str]) -> Hotel:
        return HotelMutations().remove_hotel_amenities(hotel_id, amenities)

    @strawberry.field
    def update_hotel_images(self, hotel_id: str, images: List[str], operation: str = "add") -> Hotel:
        return HotelMutations().update_hotel_images(hotel_id, images, operation)

    @strawberry.field
    def change_hotel_status(self, hotel_id: str, status: str, reason: Optional[str] = None) -> Hotel:
        return HotelMutations().change_hotel_status(hotel_id, status, reason)

    @strawberry.field
    def assign_hotel_admin(self, hotel_id: str, admin_id: str) -> Hotel:
        return HotelMutations().assign_hotel_admin(hotel_id, admin_id)

    @strawberry.field
    def update_hotel_location(
        self,
        hotel_id: str,
        latitude: float,
        longitude: float,
        address: Optional[str] = None,
        city: Optional[str] = None,
        state: Optional[str] = None,
        country: Optional[str] = None,
        zipcode: Optional[str] = None
    ) -> Hotel:
        return HotelMutations().update_hotel_location(
            hotel_id, latitude, longitude, address, city, state, country, zipcode
        )

    # Room Mutations
    @strawberry.field
    async def create_room(self, room_data: RoomInput) -> Room:
        return await RoomMutations().create_room(room_data)

    @strawberry.field
    async def update_room(self, id: str, room_data: RoomUpdateInput) -> Room:
        return await RoomMutations().update_room(id, room_data)

    @strawberry.field
    async def delete_room(self, id: str) -> bool:
        return await RoomMutations().delete_room(id)

    @strawberry.field
    async def update_room_status(
        self,
        room_id: str,
        status: RoomStatus,
        notes: Optional[str] = None
    ) -> Room:
        return await RoomMutations().update_room_status(room_id, status, notes)

    @strawberry.field
    async def bulk_update_room_status(
        self,
        room_ids: List[str],
        status: RoomStatus,
        notes: Optional[str] = None
    ) -> List[Room]:
        return await RoomMutations().bulk_update_room_status(room_ids, status, notes)

    @strawberry.field
    async def update_room_amenities(
        self,
        room_id: str,
        amenities: List[str],
        operation: str = "add"
    ) -> Room:
        return await RoomMutations().update_room_amenities(room_id, amenities, operation)

    @strawberry.field
    async def update_room_pricing(
        self,
        room_id: str,
        price_per_night: float,
        extra_bed_price: Optional[float] = None
    ) -> Room:
        return await RoomMutations().update_room_pricing(room_id, price_per_night, extra_bed_price)
    
    @strawberry.field
    async def mark_room_maintenance(
        self,
        room_id: str,
        title: str,
        description: str,
        maintenance_type: MaintenanceType = MaintenanceType.CORRECTIVE,
        category: MaintenanceCategory = MaintenanceCategory.GENERAL,
        priority: str = "HIGH",
        estimated_days: int = 1,
        safety_notes: Optional[str] = None,
        parts_required: Optional[List[PartDetailInput]] = None,
        tools_required: Optional[List[str]] = None,
        created_by: str = "SYSTEM"
    ) -> Room:
        return await RoomMutations().mark_room_maintenance(
            room_id, title, description, maintenance_type, category,
            priority, estimated_days, safety_notes, parts_required,
            tools_required, created_by
        )
    
     # Bookings Mutations

<<<<<<< HEAD
    # Booking Mutations
    @strawberry.field
    async def create_booking(self, booking_data: BookingInput) -> Booking:
        return await BookingMutations().create_booking(booking_data)

    @strawberry.field
    async def update_booking_status(
        self,
        booking_id: str,
        status: BookingStatus,
        notes: Optional[str] = None
    ) -> Booking:
        return await BookingMutations().update_booking_status(booking_id, status, notes)

    @strawberry.field
    async def add_payment(
        self,
        booking_id: str,
        payment_data: PaymentInput
    ) -> Booking:
        return await BookingMutations().add_payment(booking_id, payment_data)

    @strawberry.field
    async def add_room_charge(
        self,
        booking_id: str,
        description: str,
        amount: float,
        charge_type: str,
        notes: Optional[str] = None
    ) -> Booking:
        return await BookingMutations().add_room_charge(
            booking_id, description, amount, charge_type, notes
        )

    @strawberry.field
    async def extend_booking(
        self,
        booking_id: str,
        new_check_out_date: datetime,
        notes: Optional[str] = None
    ) -> Booking:
        return await BookingMutations().extend_booking(
            booking_id, new_check_out_date, notes
        )
=======
    @strawberry.field
    def create_booking(self, booking_data: BookingInput) -> User:
        return BookingMutations().create_booking(booking_data)

    @strawberry.field
    def update_booking_status(self, booking_id: str,status : BookingStatus, notes: Optional[str] = None) -> User:
        return BookingMutations().update_booking_status(booking_id,status,notes)

    @strawberry.field
    def add_payment(self, booking_id: str,payment_data: PaymentInput) -> bool:
        return BookingMutations().add_payment(booking_id,payment_data)

    @strawberry.field
    def add_room_charge(self,booking_id: str,description: str,amount: float,charge_type: str,notes: Optional[str] = None) -> bool:
        return BookingMutations().add_room_charge(booking_id, description, amount,charge_type,notes)

    @strawberry.field
    def extend_booking(self, booking_id: str,new_check_out_date: datetime,notes: Optional[str] = None) -> User:
        return BookingMutations().extend_booking(booking_id,new_check_out_date,notes)
>>>>>>> b3ffeeeb

# Create the schema with both queries and mutations
schema = strawberry.Schema(
    query=Query,
    mutation=Mutation
)<|MERGE_RESOLUTION|>--- conflicted
+++ resolved
@@ -7,11 +7,7 @@
 from ..graphql.mutations.user_mutations import UserMutations
 from ..graphql.mutations.hotel_mutations import HotelMutations
 from ..graphql.mutations.booking_mutations import BookingMutations
-<<<<<<< HEAD
-
-# Import types
-=======
->>>>>>> b3ffeeeb
+
 from ..graphql.types.user import User, UserInput, UserUpdateInput
 from ..graphql.types.hotel import (
     Hotel, 
@@ -33,7 +29,6 @@
     BedType
 )
 from ..graphql.types.booking import (
-<<<<<<< HEAD
     Booking,
     BookingInput,
     BookingUpdateInput,
@@ -46,25 +41,6 @@
 from ..graphql.queries.user_queries import UserQueries
 from ..graphql.queries.hotel_queries import HotelQueries
 from ..graphql.queries.room_queries import RoomQueries
-=======
-    BookingStatus,
-    BookingSource,
-    PaymentStatus,
-    PaymentDetails,
-    RoomCharge,
-    GuestDetails,
-    Booking,
-    BookingInput,
-    BookingUpdateInput,
-    GuestInput,
-    PaymentInput,
-    RoomChargeInput
-)
-from ..graphql.queries.room_queries import RoomQueries
-# Import query classes
-from ..graphql.queries.user_queries import UserQueries
-from ..graphql.queries.hotel_queries import HotelQueries
->>>>>>> b3ffeeeb
 from ..graphql.queries.booking_queries import BookingQueries
 
 @strawberry.type
@@ -200,10 +176,6 @@
     """
 
     # User Mutations
-<<<<<<< HEAD
-=======
-
->>>>>>> b3ffeeeb
     @strawberry.field
     def create_user(self, user_data: UserInput) -> User:
         return UserMutations().create_user(user_data)
@@ -351,9 +323,6 @@
             tools_required, created_by
         )
     
-     # Bookings Mutations
-
-<<<<<<< HEAD
     # Booking Mutations
     @strawberry.field
     async def create_booking(self, booking_data: BookingInput) -> Booking:
@@ -399,27 +368,6 @@
         return await BookingMutations().extend_booking(
             booking_id, new_check_out_date, notes
         )
-=======
-    @strawberry.field
-    def create_booking(self, booking_data: BookingInput) -> User:
-        return BookingMutations().create_booking(booking_data)
-
-    @strawberry.field
-    def update_booking_status(self, booking_id: str,status : BookingStatus, notes: Optional[str] = None) -> User:
-        return BookingMutations().update_booking_status(booking_id,status,notes)
-
-    @strawberry.field
-    def add_payment(self, booking_id: str,payment_data: PaymentInput) -> bool:
-        return BookingMutations().add_payment(booking_id,payment_data)
-
-    @strawberry.field
-    def add_room_charge(self,booking_id: str,description: str,amount: float,charge_type: str,notes: Optional[str] = None) -> bool:
-        return BookingMutations().add_room_charge(booking_id, description, amount,charge_type,notes)
-
-    @strawberry.field
-    def extend_booking(self, booking_id: str,new_check_out_date: datetime,notes: Optional[str] = None) -> User:
-        return BookingMutations().extend_booking(booking_id,new_check_out_date,notes)
->>>>>>> b3ffeeeb
 
 # Create the schema with both queries and mutations
 schema = strawberry.Schema(
