import strawberry
from typing import List, Optional
from datetime import datetime, timedelta
from bson import ObjectId

from app.graphql.types.booking import (
    Booking,
    BookingInput,
    BookingUpdateInput,
    BookingStatus,
    PaymentStatus,
    PaymentInput
)
from app.db.mongodb import MongoDB

@strawberry.type
class BookingMutations:
    @strawberry.mutation
    async def create_booking(self, booking_data: BookingInput) ->  Booking:
        try:
            db = MongoDB.database
<<<<<<< HEAD
            
=======

>>>>>>> b3ffeeeb
            # Validate hotel and room
            room = await db.rooms.find_one({
                "_id": ObjectId(booking_data.room_id),
                "hotel_id": booking_data.hotel_id
            })
            if not room:
                raise ValueError("Room not found in specified hotel")

            if room["status"] != "available":
                raise ValueError("Room is not available for booking")

            # Check room capacity
            if booking_data.number_of_guests > room["max_occupancy"]:
                raise ValueError(f"Room capacity exceeded. Maximum allowed: {room['max_occupancy']}")

            # Check for existing bookings in date range
            existing_booking = await db.bookings.find_one({
                "room_id": booking_data.room_id,
                "booking_status": {"$in": ["confirmed", "checked_in"]},
                "$or": [
                    {
                        "check_in_date": {
                            "$lt": booking_data.check_out_date,
                            "$gte": booking_data.check_in_date
                        }
                    },
                    {
                        "check_out_date": {
                            "$gt": booking_data.check_in_date,
                            "$lte": booking_data.check_out_date
                        }
                    }
                ]
            })
            if existing_booking:
                raise ValueError("Room is already booked for these dates")

            # Calculate total amount
            nights = (booking_data.check_out_date - booking_data.check_in_date).days
            base_amount = room["price_per_night"] * nights
            tax_amount = base_amount * 0.1  # 10% tax
            total_amount = base_amount + tax_amount

            # Create booking number (you might want to use a more sophisticated method)
            booking_number = f"BK{datetime.utcnow().strftime('%Y%m%d%H%M%S')}"

            # Create guest dictionary based on GuestInput fields
            # Use the correct field names based on your GuestInput definition
            guest_dict = {
                "first_name": booking_data.guest.first_name,
                "last_name": booking_data.guest.last_name,
                "email": booking_data.guest.email,
                "phone": booking_data.guest.phone
            }
            
            # Add name field for database validation
            guest_dict["name"] = f"{booking_data.guest.first_name} {booking_data.guest.last_name}"
            
            # Add address if it exists
            if hasattr(booking_data.guest, 'address') and booking_data.guest.address:
                guest_dict["address"] = booking_data.guest.address

            booking_dict = {
                "hotel_id": booking_data.hotel_id,
                "room_id": booking_data.room_id,
                "booking_number": booking_number,
<<<<<<< HEAD
                "guest": guest_dict,
=======
                "guest": {
                    "title": booking_data.guest.title,
    "first_name": booking_data.guest.first_name,
    "last_name": booking_data.guest.last_name,
    "email": booking_data.guest.email,
    "phone": booking_data.guest.phone,
    "address": booking_data.guest.address,
    "city": booking_data.guest.city,
    "country": booking_data.guest.country,
    "id_type": booking_data.guest.id_type,
    "id_number": booking_data.guest.id_number,
    "special_requests": booking_data.guest.special_requests
                },
>>>>>>> b3ffeeeb
                "booking_source": booking_data.booking_source,
                "check_in_date": booking_data.check_in_date,
                "check_out_date": booking_data.check_out_date,
                "number_of_guests": booking_data.number_of_guests,
                "number_of_rooms": booking_data.number_of_rooms,
                "room_type": room["room_type"],
                "rate_plan": booking_data.rate_plan,
                "base_amount": base_amount,
                "tax_amount": tax_amount,
                "total_amount": total_amount,
                "booking_status": BookingStatus.CONFIRMED.value,
                "payment_status": PaymentStatus.PENDING.value,
                "special_requests": booking_data.special_requests,
                "created_at": datetime.utcnow(),
                "updated_at": datetime.utcnow(),
                "created_by": "system",  # Should be replaced with actual user
                "updated_by": "system"
            }

            result = await db.bookings.insert_one(booking_dict)
            booking_dict["id"] = str(result.inserted_id)

            # Update room status
            await db.rooms.update_one(
                {"_id": ObjectId(booking_data.room_id)},
                {
                    "$set": {
                        "status": "OCCUPIED",
                        "updated_at": datetime.utcnow()
                    }
                }
            )

            return Booking.from_db(booking_dict)

        except Exception as e:
            raise ValueError(f"Error creating booking: {str(e)}")

    # Helper method to find booking by ID or booking number
    async def _find_booking(self, db, booking_id: str):
        """
        Find a booking by either ObjectId or booking number
        """
        booking = None
        if len(booking_id) == 24 and all(c in '0123456789abcdefABCDEF' for c in booking_id):
            # It's likely an ObjectId
            booking = await db.bookings.find_one({"_id": ObjectId(booking_id)})
        else:
            # It's likely a booking number
            booking = await db.bookings.find_one({"booking_number": booking_id})
        
        return booking

    @strawberry.mutation
    async def update_booking_status(
        self,
        booking_id: str,
        status: BookingStatus,
        notes: Optional[str] = None
    ) ->  Booking:
        try:
            db = MongoDB.database
            
            # Find booking by ID or booking number
            booking = await self._find_booking(db, booking_id)
            if not booking:
                raise ValueError("Booking not found")

            update_dict = {
                "booking_status": status.value,
                "updated_at": datetime.utcnow(),
                "updated_by": "system"  # Should be replaced with actual user
            }

            if notes:
                update_dict["status_notes"] = notes

            # Handle status-specific actions
            if status == BookingStatus.CHECKED_IN:
                if booking["booking_status"] != BookingStatus.CONFIRMED.value:
                    raise ValueError("Only confirmed bookings can be checked in")
                
                update_dict["check_in_time"] = datetime.utcnow()
                
                # Update room status
                await db.rooms.update_one(
                    {"_id": ObjectId(booking["room_id"])},
                    {
                        "$set": {
                            "status": "occupied",
                            "updated_at": datetime.utcnow()
                        }
                    }
                )

            elif status == BookingStatus.CHECKED_OUT:
                if booking["booking_status"] != BookingStatus.CHECKED_IN.value:
                    raise ValueError("Only checked-in bookings can be checked out")
                
                update_dict["check_out_time"] = datetime.utcnow()
                
                # Update room status and create cleaning task
                await db.rooms.update_one(
                    {"_id": ObjectId(booking["room_id"])},
                    {
                        "$set": {
                            "status": "cleaning",
                            "updated_at": datetime.utcnow()
                        }
                    }
                )

                # Create housekeeping task
                housekeeping_task = {
                    "hotel_id": booking["hotel_id"],
                    "room_id": booking["room_id"],
                    "task_type": "cleaning",
                    "priority": "high",
                    "status": "pending",
                    "scheduled_date": datetime.utcnow(),
                    "created_at": datetime.utcnow(),
                    "updated_at": datetime.utcnow()
                }
                await db.housekeeping_tasks.insert_one(housekeeping_task)

            elif status == BookingStatus.CANCELLED:
                if booking["booking_status"] in [BookingStatus.CHECKED_IN.value, BookingStatus.CHECKED_OUT.value]:
                    raise ValueError("Cannot cancel checked-in or checked-out bookings")
                
                update_dict["cancellation_date"] = datetime.utcnow()
                update_dict["cancellation_reason"] = notes
                
                # Update room status
                await db.rooms.update_one(
                    {"_id": ObjectId(booking["room_id"])},
                    {
                        "$set": {
                            "status": "available",
                            "updated_at": datetime.utcnow()
                        }
                    }
                )

            await db.bookings.update_one(
                {"_id": booking["_id"]},
                {"$set": update_dict}
            )

            updated_booking = await db.bookings.find_one({"_id": booking["_id"]})
            return Booking.from_db(updated_booking)

        except Exception as e:
            raise ValueError(f"Error updating booking status: {str(e)}")

    @strawberry.mutation
    async def add_payment(
        self,
        booking_id: str,
        payment_data: PaymentInput
    ) ->  Booking:
        try:
            db = MongoDB.database
            
            # Find booking by ID or booking number
            booking = await self._find_booking(db, booking_id)
            if not booking:
                raise ValueError("Booking not found")

            # Create payment record
            payment = {
                "method": payment_data.method,
                "amount": payment_data.amount,
                "transaction_id": payment_data.transaction_id,
                "transaction_date": datetime.utcnow(),
                "status": "completed",
                "notes": payment_data.notes
            }

            # Calculate total paid amount
            existing_payments = booking.get("payments", [])
            total_paid = sum(p["amount"] for p in existing_payments) + payment_data.amount

            # Update payment status
            if total_paid >= booking["total_amount"]:
                payment_status = PaymentStatus.PAID.value
            elif total_paid > 0:
                payment_status = PaymentStatus.PARTIAL.value
            else:
                payment_status = PaymentStatus.PENDING.value

            await db.bookings.update_one(
                {"_id": booking["_id"]},
                {
                    "$push": {"payments": payment},
                    "$set": {
                        "payment_status": payment_status,
                        "updated_at": datetime.utcnow(),
                        "updated_by": "system"
                    }
                }
            )

            updated_booking = await db.bookings.find_one({"_id": booking["_id"]})
            return Booking.from_db(updated_booking)

        except Exception as e:
            raise ValueError(f"Error adding payment: {str(e)}")

    @strawberry.mutation
    async def add_room_charge(
        self,
        booking_id: str,
        description: str,
        amount: float,
        charge_type: str,
        notes: Optional[str] = None
    ) ->  Booking:
        try:
            db = MongoDB.database
            
            # Find booking by ID or booking number and check if it's checked in
            booking = await self._find_booking(db, booking_id)
            if not booking or booking["booking_status"] != BookingStatus.CHECKED_IN.value:
                raise ValueError("Active booking not found")

            # Create charge record
            charge = {
                "description": description,
                "amount": amount,
                "charge_type": charge_type,
                "charge_date": datetime.utcnow(),
                "notes": notes
            }

            # Update booking
            await db.bookings.update_one(
                {"_id": booking["_id"]},
                {
                    "$push": {"room_charges": charge},
                    "$inc": {"total_amount": amount},
                    "$set": {
                        "updated_at": datetime.utcnow(),
                        "updated_by": "system"
                    }
                }
            )

            updated_booking = await db.bookings.find_one({"_id": booking["_id"]})
            return Booking.from_db(updated_booking)

        except Exception as e:
            raise ValueError(f"Error adding room charge: {str(e)}")

    @strawberry.mutation
    async def extend_booking(
        self,
        booking_id: str,
        new_check_out_date: datetime,
        notes: Optional[str] = None
    ) ->  Booking:
        try:
            db = MongoDB.database
            
            # Find booking by ID or booking number
            booking = await self._find_booking(db, booking_id)
            if not booking:
                raise ValueError("Booking not found")

            if booking["booking_status"] not in [BookingStatus.CONFIRMED.value, BookingStatus.CHECKED_IN.value]:
                raise ValueError("Can only extend confirmed or checked-in bookings")

            if new_check_out_date <= booking["check_out_date"]:
                raise ValueError("New check-out date must be after current check-out date")

            # Check room availability for extension period
            conflicting_booking = await db.bookings.find_one({
                "room_id": booking["room_id"],
                "_id": {"$ne": booking["_id"]},
                "booking_status": {"$in": ["confirmed", "checked_in"]},
                "check_in_date": {"$lt": new_check_out_date},
                "check_out_date": {"$gt": booking["check_out_date"]}
            })
            if conflicting_booking:
                raise ValueError("Room is not available for the requested extension period")

            # Calculate additional charges
            room = await db.rooms.find_one({"_id": ObjectId(booking["room_id"])})
            additional_nights = (new_check_out_date - booking["check_out_date"]).days
            additional_amount = room["price_per_night"] * additional_nights
            additional_tax = additional_amount * 0.1  # 10% tax
            total_additional = additional_amount + additional_tax

            # Update booking
            update_dict = {
                "check_out_date": new_check_out_date,
                "base_amount": booking["base_amount"] + additional_amount,
                "tax_amount": booking["tax_amount"] + additional_tax,
                "total_amount": booking["total_amount"] + total_additional,
                "updated_at": datetime.utcnow(),
                "updated_by": "system"
            }

            if notes:
                update_dict["extension_notes"] = notes

            await db.bookings.update_one(
                {"_id": booking["_id"]},
                {"$set": update_dict}
            )

            updated_booking = await db.bookings.find_one({"_id": booking["_id"]})
            return Booking.from_db(updated_booking)

        except Exception as e:
            raise ValueError(f"Error extending booking: {str(e)}")<|MERGE_RESOLUTION|>--- conflicted
+++ resolved
@@ -19,11 +19,7 @@
     async def create_booking(self, booking_data: BookingInput) ->  Booking:
         try:
             db = MongoDB.database
-<<<<<<< HEAD
-            
-=======
-
->>>>>>> b3ffeeeb
+            
             # Validate hotel and room
             room = await db.rooms.find_one({
                 "_id": ObjectId(booking_data.room_id),
@@ -90,23 +86,7 @@
                 "hotel_id": booking_data.hotel_id,
                 "room_id": booking_data.room_id,
                 "booking_number": booking_number,
-<<<<<<< HEAD
                 "guest": guest_dict,
-=======
-                "guest": {
-                    "title": booking_data.guest.title,
-    "first_name": booking_data.guest.first_name,
-    "last_name": booking_data.guest.last_name,
-    "email": booking_data.guest.email,
-    "phone": booking_data.guest.phone,
-    "address": booking_data.guest.address,
-    "city": booking_data.guest.city,
-    "country": booking_data.guest.country,
-    "id_type": booking_data.guest.id_type,
-    "id_number": booking_data.guest.id_number,
-    "special_requests": booking_data.guest.special_requests
-                },
->>>>>>> b3ffeeeb
                 "booking_source": booking_data.booking_source,
                 "check_in_date": booking_data.check_in_date,
                 "check_out_date": booking_data.check_out_date,
